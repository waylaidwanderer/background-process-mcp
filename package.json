--- conflicted
+++ resolved
@@ -1,10 +1,6 @@
 {
   "name": "@waylaidwanderer/background-process-mcp",
-<<<<<<< HEAD
-  "version": "1.0.5",
-=======
   "version": "1.1.1",
->>>>>>> 8a17ace6
   "description": "",
   "main": "index.js",
   "type": "module",
